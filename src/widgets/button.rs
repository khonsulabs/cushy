--- conflicted
+++ resolved
@@ -22,11 +22,7 @@
 };
 use crate::styles::{ColorExt, Styles};
 use crate::widget::{
-<<<<<<< HEAD
-    Callback, EventHandling, MakeWidget, SharedCallback, Widget, WidgetLayout, WidgetRef, HANDLED,
-=======
-    EventHandling, MakeWidget, Notify, SharedCallback, Widget, WidgetRef, HANDLED,
->>>>>>> dd020374
+    EventHandling, MakeWidget, Notify, SharedCallback, Widget, WidgetLayout, WidgetRef, HANDLED,
 };
 use crate::window::{DeviceId, WindowLocal};
 use crate::FitMeasuredSize;
