--- conflicted
+++ resolved
@@ -24,13 +24,8 @@
 };
 use crate::styles::Styles;
 use crate::widget::{
-<<<<<<< HEAD
-    Callback, EventHandling, MakeWidget, MakeWidgetWithTag, SharedCallback, Widget, WidgetId,
+    Callback, EventHandling, MakeWidget, MakeWidgetWithTag, SharedNotify, Widget, WidgetId,
     WidgetInstance, WidgetLayout, WidgetRef, WidgetTag, HANDLED,
-=======
-    Callback, EventHandling, MakeWidget, MakeWidgetWithTag, SharedNotify, Widget, WidgetId,
-    WidgetInstance, WidgetRef, WidgetTag, HANDLED,
->>>>>>> dd020374
 };
 use crate::ConstraintLimit;
 
