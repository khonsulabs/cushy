//! A widget that hides/shows associated content.

use std::time::Duration;

use figures::units::{Lp, Px, UPx};
use figures::{Angle, IntoSigned, Point, Rect, Round, ScreenScale, Size, Zero};
use kludgine::app::winit::window::CursorIcon;
use kludgine::shapes::{PathBuilder, StrokeOptions};
use kludgine::{Color, DrawableExt};

use super::button::{ButtonActiveBackground, ButtonBackground, ButtonHoverBackground};
use crate::animation::{AnimationHandle, AnimationTarget, Spawn};
use crate::context::{EventContext, LayoutContext};
use crate::reactive::value::{Destination, Dynamic, IntoDynamic, IntoValue, Source, Value};
use crate::styles::components::{HighlightColor, IntrinsicPadding, LineHeight, OutlineColor};
use crate::styles::Dimension;
use crate::widget::{
    EventHandling, MakeWidget, MakeWidgetWithTag, Widget, WidgetInstance, WidgetLayout, WidgetRef,
    WidgetTag, HANDLED, IGNORED,
};
use crate::window::DeviceId;
use crate::ConstraintLimit;

/// A widget that hides and shows another widget.
pub struct Disclose {
    contents: WidgetInstance,
    label: Option<WidgetInstance>,
    collapsed: Value<bool>,
}

impl Disclose {
    /// Returns a new widget that allows hiding and showing `contents`.
    #[must_use]
    pub fn new(contents: impl MakeWidget) -> Self {
        Self {
            contents: contents.make_widget(),
            label: None,
            collapsed: Value::Constant(true),
        }
    }

    /// Sets `label` as a clickable label for this widget.
    #[must_use]
    pub fn labelled_by(mut self, label: impl MakeWidget) -> Self {
        self.label = Some(label.make_widget());
        self
    }

    /// Sets this widget's collapsed value.
    ///
    /// If a `Value::Constant` is provided, it is used as the initial collapse
    /// state. If a `Value::Dynamic` is provided, it will be updated when the
    /// contents are shown and hidden.
    #[must_use]
    pub fn collapsed(mut self, collapsed: impl IntoValue<bool>) -> Self {
        self.collapsed = collapsed.into_value();
        self
    }
}

impl MakeWidgetWithTag for Disclose {
    fn make_with_tag(self, tag: WidgetTag) -> WidgetInstance {
        let collapsed = self.collapsed.into_dynamic();

        DiscloseIndicator::new(collapsed.clone(), self.label, self.contents).make_with_tag(tag)
    }
}

#[derive(Debug)]
struct DiscloseIndicator {
    label: Option<WidgetRef>,
    contents: WidgetRef,
    collapsed: Dynamic<bool>,
    hovering_indicator: bool,
    target_colors: Option<(Color, Color)>,
    color_animation: AnimationHandle,
    color: Dynamic<Color>,
    stroke_color: Dynamic<Color>,
    angle: Dynamic<Angle>,
    mouse_buttons_pressed: usize,
}

fn collapse_angle(collapsed: bool) -> Angle {
    if collapsed {
        Angle::degrees(0)
    } else {
        Angle::degrees(90)
    }
}

impl DiscloseIndicator {
    fn new(
        collapsed: Dynamic<bool>,
        label: Option<WidgetInstance>,
        contents: WidgetInstance,
    ) -> Self {
        let angle = Dynamic::new(collapse_angle(collapsed.get()));

        let mut _angle_animation = AnimationHandle::default();
        angle.set_source({
            let angle = angle.clone();
            collapsed.for_each(move |collapsed| {
                _angle_animation = angle
                    .transition_to(collapse_angle(*collapsed))
                    .over(Duration::from_millis(125))
                    .spawn();
            })
        });

        Self {
            contents: WidgetRef::new(contents.collapse_vertically(collapsed.clone())),
            collapsed,
            hovering_indicator: false,
            label: label.map(WidgetRef::new),
            target_colors: None,
            color: Dynamic::new(Color::CLEAR_WHITE),
            stroke_color: Dynamic::new(Color::CLEAR_WHITE),
            color_animation: AnimationHandle::default(),
            angle,
            mouse_buttons_pressed: 0,
        }
    }

    fn effective_colors(
        &mut self,
        context: &mut crate::context::GraphicsContext<'_, '_, '_, '_>,
    ) -> (Color, Color) {
        let current_color = if context.active() {
            context.get(&ButtonActiveBackground)
        } else if self.hovering_indicator {
            context.get(&ButtonHoverBackground)
        } else {
            context.get(&ButtonBackground)
        };
        let stroke_color = if self.hovering_indicator {
            context.get(&OutlineColor)
        } else if context.focused(true) {
            context.get(&HighlightColor)
        } else {
            context.get(&OutlineColor).with_alpha(0)
        };
        let target_colors = (current_color, stroke_color);
        if self.target_colors.is_none() {
            self.target_colors = Some(target_colors);
            self.color.set(current_color);
            self.stroke_color.set(stroke_color);
        } else if self.target_colors != Some(target_colors) {
            self.target_colors = Some(target_colors);
            self.color_animation = (
                self.color.transition_to(current_color),
                self.stroke_color.transition_to(stroke_color),
            )
                .over(Duration::from_millis(125))
                .spawn();
        }

        (
            self.color.get_tracking_redraw(context),
            self.stroke_color.get_tracking_redraw(context),
        )
    }
}

impl Widget for DiscloseIndicator {
    fn unmounted(&mut self, context: &mut EventContext<'_>) {
        if let Some(label) = &mut self.label {
            label.unmount_in(context);
        }
        self.contents.unmount_in(context);
    }

    fn redraw(&mut self, context: &mut crate::context::GraphicsContext<'_, '_, '_, '_>) {
        let angle = self.angle.get_tracking_redraw(context);
        let (color, stroke_color) = self.effective_colors(context);
        let size = context
            .get(&IndicatorSize)
            .into_px(context.gfx.scale())
            .round();
        let stroke_options =
            StrokeOptions::px_wide(Lp::points(1).into_px(context.gfx.scale()).round())
                .colored(stroke_color);

        let radius = ((size - stroke_options.line_width) / 2).round();
        let pt1 = Point::new(radius, Px::ZERO).rotate_by(Angle::degrees(0));
        let pt2 = Point::new(radius, Px::ZERO).rotate_by(Angle::degrees(120));
        let pt3 = Point::new(radius, Px::ZERO).rotate_by(Angle::degrees(240));

        let path = PathBuilder::new(pt1).line_to(pt2).line_to(pt3).close();

        let indicator_layout_height = if let Some(label) = &mut self.label {
            let label = label.mounted(context);
            context.for_other(&label).redraw();
            label
                .last_layout()
                .unwrap_or_default()
                .size
                .height
                .max(size)
        } else {
            size
        };

        let center = (Point::new(size, indicator_layout_height) / 2).round();
        context
            .gfx
            .draw_shape(path.fill(color).translate_by(center).rotate_by(angle));

        context.gfx.draw_shape(
            path.stroke(stroke_options)
                .translate_by(center)
                .rotate_by(angle),
        );

        let contents = self.contents.mounted(context);
        context.for_other(&contents).redraw();
    }

    fn layout(
        &mut self,
        mut available_space: Size<ConstraintLimit>,
        context: &mut LayoutContext<'_, '_, '_, '_>,
    ) -> WidgetLayout {
        let indicator_size = context
            .get(&IndicatorSize)
            .into_upx(context.gfx.scale())
            .round();
        let padding = context
            .get(&IntrinsicPadding)
            .into_upx(context.gfx.scale())
            .round();

        let content_inset = indicator_size + padding;
        available_space.width -= content_inset;

        let label_layout = if let Some(label) = &mut self.label {
            let label = label.mounted(context);
<<<<<<< HEAD
            let label_layout = context.for_other(&label).layout(available_space);
            let label_vertical_offset = if label_layout.size.height < indicator_size {
                (indicator_size - label_layout.size.height).round()
=======
            let label_size = context.for_other(&label).layout(Size::new(
                available_space.width,
                ConstraintLimit::SizeToFit(available_space.height.max()),
            ));
            let label_vertical_offset = if label_size.height < indicator_size {
                (indicator_size - label_size.height).round()
>>>>>>> dd020374
            } else {
                UPx::ZERO
            };
            context.set_child_layout(
                &label,
                Rect::new(
                    Point::new(content_inset, label_vertical_offset),
                    label_layout.size,
                )
                .into_signed(),
            );
            WidgetLayout {
                size: Size::new(
                    label_layout.size.width,
                    label_layout.size.height.max(indicator_size),
                ),
                baseline: label_layout.baseline,
            }
        } else {
            WidgetLayout::ZERO
        };

        let content_vertical_offset = if label_layout.size.height > 0 {
            label_layout.size.height + padding
        } else {
            label_layout.size.height
        };

        available_space.height -= content_vertical_offset;

        let contents = self.contents.mounted(context);
        let content_layout = context.for_other(&contents).layout(available_space);
        let content_rect = Rect::new(
            Point::new(content_inset, content_vertical_offset),
            content_layout.size,
        );
        context.set_child_layout(&contents, content_rect.into_signed());
        WidgetLayout {
            size: Size::new(
                content_inset + content_rect.size.width.max(label_layout.size.width),
                indicator_size.max(content_rect.origin.y + content_rect.size.height),
            ),
            baseline: label_layout.baseline,
        }
    }

    fn accept_focus(&mut self, _context: &mut EventContext<'_>) -> bool {
        true
    }

    fn focus(&mut self, context: &mut EventContext<'_>) {
        context.set_needs_redraw();
    }

    fn blur(&mut self, context: &mut EventContext<'_>) {
        context.set_needs_redraw();
    }

    fn hit_test(&mut self, location: Point<Px>, context: &mut EventContext<'_>) -> bool {
        let size = context
            .get(&IndicatorSize)
            .into_px(context.kludgine.scale())
            .round();
        if let Some(label) = &mut self.label {
            let layout = label.mounted(context).last_layout().unwrap_or_default();

            location.y < size.max(layout.size.height)
        } else {
            location.x < size && location.y < size
        }
    }

    fn hover(&mut self, location: Point<Px>, context: &mut EventContext<'_>) -> Option<CursorIcon> {
        let hovering = self.hit_test(location, context);
        if self.hovering_indicator != hovering {
            context.set_needs_redraw();
            self.hovering_indicator = hovering;
        }

        hovering.then_some(CursorIcon::Pointer)
    }

    fn unhover(&mut self, context: &mut EventContext<'_>) {
        if self.hovering_indicator {
            self.hovering_indicator = false;
            context.set_needs_redraw();
        }
    }

    fn mouse_down(
        &mut self,
        location: Point<Px>,
        _device_id: DeviceId,
        _button: kludgine::app::winit::event::MouseButton,
        context: &mut EventContext<'_>,
    ) -> EventHandling {
        if self.hit_test(location, context) {
            self.mouse_buttons_pressed += 1;
            self.activate(context);
            context.focus();
            HANDLED
        } else {
            IGNORED
        }
    }

    fn mouse_up(
        &mut self,
        location: Option<Point<Px>>,
        _device_id: DeviceId,
        _button: kludgine::app::winit::event::MouseButton,
        context: &mut EventContext<'_>,
    ) {
        self.mouse_buttons_pressed -= 1;
        if self.mouse_buttons_pressed == 0 {
            self.deactivate(context);
            self.collapsed.toggle();
        }
        let hovering = location.is_some_and(|location| self.hit_test(location, context));
        if hovering != self.hovering_indicator {
            self.hovering_indicator = hovering;
            context.set_needs_redraw();
        }
    }

    fn activate(&mut self, _context: &mut EventContext<'_>) {
        if self.mouse_buttons_pressed == 0 {
            self.collapsed.toggle();
        }
    }
}

define_components! {
    Disclose {
        /// The size to render a [`Disclose`] indicator.
        IndicatorSize(Dimension, "size", @LineHeight)
    }
}<|MERGE_RESOLUTION|>--- conflicted
+++ resolved
@@ -234,18 +234,9 @@
 
         let label_layout = if let Some(label) = &mut self.label {
             let label = label.mounted(context);
-<<<<<<< HEAD
             let label_layout = context.for_other(&label).layout(available_space);
             let label_vertical_offset = if label_layout.size.height < indicator_size {
                 (indicator_size - label_layout.size.height).round()
-=======
-            let label_size = context.for_other(&label).layout(Size::new(
-                available_space.width,
-                ConstraintLimit::SizeToFit(available_space.height.max()),
-            ));
-            let label_vertical_offset = if label_size.height < indicator_size {
-                (indicator_size - label_size.height).round()
->>>>>>> dd020374
             } else {
                 UPx::ZERO
             };
