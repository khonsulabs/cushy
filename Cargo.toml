--- conflicted
+++ resolved
@@ -33,11 +33,7 @@
 kludgine = { git = "https://github.com/khonsulabs/kludgine", features = [
     "app",
 ] }
-<<<<<<< HEAD
-figures = { version = "0.4.2" }
-=======
 figures = { version = "0.5.0" }
->>>>>>> 2b91748f
 alot = "0.3.2"
 interner = "0.2.1"
 kempt = "0.2.1"
