--- conflicted
+++ resolved
@@ -7,7 +7,7 @@
 use gooey::kludgine::Color;
 use gooey::value::Dynamic;
 use gooey::widget::MakeWidget;
-use gooey::widgets::{TileMap, Label, Stack};
+use gooey::widgets::{Label, Stack, TileMap};
 use gooey::{Run, Tick};
 use kludgine::app::winit::keyboard::NamedKey;
 use kludgine::figures::FloatConversion;
@@ -70,13 +70,8 @@
             let cursor_pos = input.mouse.pos;
 
             layers.map_mut(|layers| {
-<<<<<<< HEAD
                 let pos = &mut layers.1[myself].position;
                 *pos += Point::new(
-=======
-                layers.1[myself].position += Point::new(
-                    // TODO fix this in figures
->>>>>>> e15ae59c
                     one_second_movement.x * elapsed.as_secs_f32(),
                     one_second_movement.y * elapsed.as_secs_f32(),
                 );
@@ -89,7 +84,13 @@
             });
         }));
 
-    Stack::rows(tilemap.debug_output(debug_message.clone()).expand().and(Label::new(debug_message))).run()
+    Stack::rows(
+        tilemap
+            .debug_output(debug_message.clone())
+            .expand()
+            .and(Label::new(debug_message)),
+    )
+    .run()
 }
 
 #[derive(Debug)]
